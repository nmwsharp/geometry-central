--- conflicted
+++ resolved
@@ -243,12 +243,6 @@
 }
 
 template <typename E, typename T>
-<<<<<<< HEAD
-const Eigen::Matrix<T, Eigen::Dynamic, 1>& MeshData<E, T>::raw() const{
-  return data;
-}
-
-=======
 const Eigen::Matrix<T, Eigen::Dynamic, 1>& MeshData<E, T>::raw() const {
   return data;
 }
@@ -257,7 +251,6 @@
 typename MeshData<E, T>::ParentMeshT* MeshData<E, T>::getMesh() const {
   return mesh;
 }
->>>>>>> 75d48d6e
 
 template <typename E, typename T>
 inline MeshData<E, T> MeshData<E, T>::reinterpretTo(ParentMeshT& targetMesh) const {
