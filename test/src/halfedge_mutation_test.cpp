
#include "geometrycentral/surface/manifold_surface_mesh.h"
#include "geometrycentral/surface/meshio.h"

#include "geometrycentral/surface/base_geometry_interface.h"
#include "geometrycentral/surface/edge_length_geometry.h"
#include "geometrycentral/surface/embedded_geometry_interface.h"
#include "geometrycentral/surface/extrinsic_geometry_interface.h"
#include "geometrycentral/surface/intrinsic_geometry_interface.h"
#include "geometrycentral/surface/vertex_position_geometry.h"

#include "load_test_meshes.h"

#include "gtest/gtest.h"

#include <iostream>
#include <string>
#include <unordered_set>


using namespace geometrycentral;
using namespace geometrycentral::surface;
using std::cout;
using std::endl;

class HalfedgeMutationSuite : public MeshAssetSuite {};

// Flip a few edges on a bunch of meshes
TEST_F(HalfedgeMutationSuite, EdgeFlipTest) {

  for (MeshAsset& a : allMeshes()) {
    a.printThyName();

    int count = 10;
    int indInc = static_cast<int>(std::ceil(a.mesh->nVertices() / static_cast<double>(count)));

    int flipInd = 0;
    for (int i = 0; i < count; i++) {

      // Flip an edge
      Edge eFlip = a.mesh->edge(flipInd);
      a.mesh->flip(eFlip);
      a.mesh->validateConnectivity();

      flipInd = (flipInd + indInc) % a.mesh->nVertices();
    }
  }
}


// Split a few edges on a bunch of meshes
TEST_F(HalfedgeMutationSuite, InsertVertexAlongEdgeTest) {

  for (MeshAsset& a : manifoldSurfaceMeshes()) {
    a.printThyName();

    int count = 10;
    int indInc = static_cast<int>(std::ceil(a.mesh->nVertices() / static_cast<double>(count)));

    int ind = 0;
    for (int i = 0; i < count; i++) {

      // Insert along an edge
      Edge e = a.manifoldMesh->edge(ind);
      a.manifoldMesh->insertVertexAlongEdge(e);
      a.manifoldMesh->validateConnectivity();

      ind = (ind + indInc) % a.manifoldMesh->nVertices();
    }
  }
}


// Insert a vertex along every edge and triangulate (not-quite subdivision)
TEST_F(HalfedgeMutationSuite, InsertVertexAndTriangulateSubdivideTest) {

  for (MeshAsset& a : manifoldSurfaceMeshes()) {
    a.printThyName();

    // Split every edge
    std::vector<Edge> origEdges;
    for (Edge e : a.manifoldMesh->edges()) {
      origEdges.push_back(e);
    }
    for (Edge e : origEdges) {
      a.manifoldMesh->insertVertexAlongEdge(e);
    }

    a.manifoldMesh->validateConnectivity();

    // Triangulate
    // TODO this loops while modifying. Do we allow that?
    for (Face f : a.manifoldMesh->faces()) {
      a.manifoldMesh->triangulate(f);
    }

    a.manifoldMesh->validateConnectivity();
  }
}

// Split every edge and then flip (regular subdivision)
TEST_F(HalfedgeMutationSuite, SplitFlipSubdivide) {

  for (MeshAsset& a : triangularMeshes()) {
    a.printThyName();

    VertexData<char> isNewVertex(*a.manifoldMesh, false);
    for (Vertex v : a.manifoldMesh->vertices()) {
      isNewVertex[v] = true;
    }

    // Split every edge
    std::vector<Edge> origEdges;
    for (Edge e : a.manifoldMesh->edges()) {
      origEdges.push_back(e);
    }
    for (Edge e : origEdges) {
      a.manifoldMesh->splitEdgeTriangular(e);
    }
    a.manifoldMesh->validateConnectivity();

    // Flip edges between old and new
    for (Edge e : a.manifoldMesh->edges()) {
      if (isNewVertex[e.halfedge().vertex()] != isNewVertex[e.halfedge().twin().vertex()]) {
        a.manifoldMesh->flip(e);
      }
    }
    a.manifoldMesh->validateConnectivity();

    // Should yield subdivision
    for (Face f : a.manifoldMesh->faces()) {
      EXPECT_TRUE(f.isTriangle());
    }
  }
}

// Split a few edges on a bunch of meshes
TEST_F(HalfedgeMutationSuite, EdgeSplitTest) {

  for (MeshAsset& a : triangularMeshes()) {
    a.printThyName();

    int count = 10;
    int indInc = static_cast<int>(std::ceil(a.manifoldMesh->nVertices() / static_cast<double>(count)));

    int splitInd = 0;
    for (int i = 0; i < count; i++) {

      // Split an edge
      Edge eSplit = a.manifoldMesh->edge(splitInd);
      a.manifoldMesh->splitEdgeTriangular(eSplit);
      a.manifoldMesh->validateConnectivity();

      splitInd = (splitInd + indInc) % a.manifoldMesh->nVertices();
    }
  }
}


// Invert face orientation on a bunch of meshes
TEST_F(HalfedgeMutationSuite, InvertOrientationTest) {

  for (MeshAsset& a : allMeshes()) {
    if (a.isSubclassManifoldSurfaceMesh) continue;
    a.printThyName();

    int count = 10;
    int ind = 0;
    for (int i = 0; i < count; i++) {

      // Invert
      Face f = a.mesh->face(ind);
      a.mesh->invertOrientation(f);
      a.mesh->validateConnectivity();

      ind = (ind + 1) % a.mesh->nFaces();
    }
  }
}


TEST_F(HalfedgeMutationSuite, DuplicateFaceTest) {

  for (const MeshAsset& a : {getAsset("triple_vierbein.obj", false)}) {
    a.printThyName();

    int count = 10;
    int ind = 0;
    for (int i = 0; i < count; i++) {

      // Invert
      Face f = a.mesh->face(ind);
      Face newF = a.mesh->duplicateFace(f);
      a.mesh->validateConnectivity();

      ind = (ind + 1) % a.mesh->nFaces();
    }
  }
}

// == A few higher level tests which do many operations

TEST_F(HalfedgeMutationSuite, SeparateEdgesTest) {

  for (const MeshAsset& a : {getAsset("triple_vierbein.obj", false)}) {
    a.printThyName();
    a.mesh->separateNonmanifoldEdges();
    a.mesh->validateConnectivity();

    EXPECT_TRUE(a.mesh->isEdgeManifold());
  }
}

TEST_F(HalfedgeMutationSuite, SeparateEdgesAndVerticesTest) {

  for (const MeshAsset& a : {getAsset("triple_vierbein.obj", false)}) {
    a.printThyName();
    a.mesh->separateNonmanifoldEdges();
    a.mesh->separateNonmanifoldVertices();
    a.mesh->validateConnectivity();

    EXPECT_TRUE(a.mesh->isManifold());
  }
}


TEST_F(HalfedgeMutationSuite, GreedyOrientTest) {

  for (const MeshAsset& a : {getAsset("bob_small.ply", false)}) {
    a.printThyName();

    // Do a bunch of random inversion
    int count = 100;
    int ind = 0;
    for (int i = 0; i < count; i++) {

      // Invert
      Face f = a.mesh->face(ind);
      a.mesh->invertOrientation(f);

      ind = (ind + 13) % a.mesh->nFaces();
    }


    a.mesh->greedilyOrientFaces();
    a.mesh->validateConnectivity();

    EXPECT_TRUE(a.mesh->isOriented());
  }
}

TEST_F(HalfedgeMutationSuite, ToManifoldTest) {

  for (const MeshAsset& a : {
           getAsset("bob_small.ply", false),
           getAsset("hourglass_ico.obj", false),
           getAsset("lego.ply", false),
       }) {
    a.printThyName();

    a.mesh->separateNonmanifoldEdges();
    EXPECT_TRUE(a.mesh->isEdgeManifold());

    a.mesh->separateNonmanifoldVertices();
    EXPECT_TRUE(a.mesh->isManifold());

    a.mesh->greedilyOrientFaces();
    EXPECT_TRUE(a.mesh->isOriented());

    a.mesh->validateConnectivity();

    std::unique_ptr<ManifoldSurfaceMesh> manifMesh = a.mesh->toManifoldMesh();
    manifMesh->validateConnectivity();

    EXPECT_EQ(a.mesh->nVertices(), manifMesh->nVertices());
    EXPECT_EQ(a.mesh->nFaces(), manifMesh->nFaces());
    EXPECT_EQ(a.mesh->nEdges(), manifMesh->nEdges());
  }
}


// Flip a lot of edges on one mesh without boundary
TEST_F(HalfedgeMutationSuite, EdgeFlipClosedManyTest) {

  for (const MeshAsset& asset : {getAsset("sphere_small.ply", true)}) {
    SurfaceMesh& mesh = *asset.mesh;

    int count = 1000;
    int indInc = static_cast<int>(std::ceil(mesh.nVertices() / static_cast<double>(count)));

    int flipInd = 0;
    for (int i = 0; i < count; i++) {

      // Flip an edge
      Edge eFlip = mesh.edge(flipInd);
      bool didFlip = mesh.flip(eFlip);
      // mesh.validateConnectivity();

      flipInd = (flipInd + 1) % mesh.nVertices();
    }

    mesh.validateConnectivity();
  }
}

// Flip a lot of edges and orientations on one mesh
TEST_F(HalfedgeMutationSuite, EdgeFlipInvertOrientClosedManyTest) {

  for (const MeshAsset& asset : {getAsset("sphere_small.ply", false)}) {
    SurfaceMesh& mesh = *asset.mesh;

    int count = 1000;
    int flipInd = 0;
    int invertInd = mesh.nEdges() / 2;
    for (int i = 0; i < count; i++) {

      // Invert a faces
      Face fInvert = mesh.face(invertInd);
      mesh.invertOrientation(fInvert);
      // mesh.validateConnectivity();

      // Flip an edge
      Edge eFlip = mesh.edge(flipInd);
      bool didFlip = mesh.flip(eFlip);
      // mesh.validateConnectivity();

      flipInd = (flipInd + 1) % mesh.nEdges();
      invertInd = (invertInd + 1) % mesh.nFaces();
    }

    mesh.validateConnectivity();
  }
}


// =====================================================
// ========= Removal tests
// =====================================================

TEST_F(HalfedgeMutationSuite, RemoveVertex) {

  for (const MeshAsset& a : {getAsset("bob_small.ply", true)}) {
    a.printThyName();

    // Remove some vertices
    a.manifoldMesh->validateConnectivity();
    a.manifoldMesh->removeVertex(a.manifoldMesh->vertex(7));
    a.manifoldMesh->validateConnectivity();
    a.manifoldMesh->removeVertex(a.manifoldMesh->vertex(12));
    a.manifoldMesh->validateConnectivity();
    a.manifoldMesh->removeVertex(a.manifoldMesh->vertex(44));
    a.manifoldMesh->validateConnectivity();
  }
}

TEST_F(HalfedgeMutationSuite, RemoveVertexAndCompress) {

  for (const MeshAsset& a : {getAsset("bob_small.ply", true)}) {
    a.printThyName();

    a.manifoldMesh->validateConnectivity();

    // Remove a vertex
    a.manifoldMesh->removeVertex(a.manifoldMesh->vertex(7));
    a.manifoldMesh->validateConnectivity();

    a.manifoldMesh->compress();
    a.manifoldMesh->validateConnectivity();
  }
}


TEST_F(HalfedgeMutationSuite, CollapseEdge) {

  for (const MeshAsset& a : {getAsset("bob_small.ply", true)}) {
    a.printThyName();

    a.manifoldMesh->validateConnectivity();

    // Collapse an edge
    a.manifoldMesh->collapseEdgeTriangular(a.manifoldMesh->edge(7));
    a.manifoldMesh->validateConnectivity();

    a.manifoldMesh->compress();
    a.manifoldMesh->validateConnectivity();
  }
}


TEST_F(HalfedgeMutationSuite, CollapseEdgeBoundary) {

  for (const MeshAsset& a : {getAsset("lego.ply", true)}) {
    a.printThyName();

    a.manifoldMesh->validateConnectivity();

    Edge boundaryEdge = a.manifoldMesh->edge(163);
    ASSERT_TRUE(boundaryEdge.isBoundary());

    // Collapse an edge
    a.manifoldMesh->collapseEdgeTriangular(boundaryEdge);
    a.manifoldMesh->validateConnectivity();

    a.manifoldMesh->compress();
    a.manifoldMesh->validateConnectivity();
  }
}

// =====================================================
// ========= Container tests
// =====================================================

TEST_F(HalfedgeMutationSuite, ContainerExpandTest) {

  auto asset = getAsset("lego.ply", true);
  ManifoldSurfaceMesh& mesh = *asset.manifoldMesh;
  VertexPositionGeometry& origGeometry = *asset.geometry;

  // Initial element counts
  size_t nVertexOrig = mesh.nVertices();
  size_t nHalfedgeOrig = mesh.nHalfedges();
  size_t nCornerOrig = mesh.nCorners();
  size_t nEdgeOrig = mesh.nEdges();
  size_t nFaceOrig = mesh.nFaces();

  // Some containers. Set a default value too.
  VertexData<int> vData(mesh, 42);
  HalfedgeData<int> heData(mesh, 42);
  CornerData<int> cData(mesh, 42);
  EdgeData<int> eData(mesh, 42);
  FaceData<int> fData(mesh, 42);

  // Set a different value for all existing element
  // NOTE: does not test boundary loops
  for (Vertex e : mesh.vertices()) vData[e] = 17;
  for (Halfedge e : mesh.halfedges()) heData[e] = 17;
  for (Corner e : mesh.corners()) cData[e] = 17;
  for (Edge e : mesh.edges()) eData[e] = 17;
  for (Face e : mesh.faces()) fData[e] = 17;

  // Do just one opertation, to trigger a single resize
  // (this adds at least one of each element type
  mesh.splitEdgeTriangular(mesh.edge(0));

  // Be sure the mesh actually got bigger
  EXPECT_LT(nVertexOrig, mesh.nVertices());
  EXPECT_LT(nHalfedgeOrig, mesh.nHalfedges());
  EXPECT_LT(nCornerOrig, mesh.nCorners());
  EXPECT_LT(nEdgeOrig, mesh.nEdges());
  EXPECT_LT(nFaceOrig, mesh.nFaces());

  // == Index all containers to make sure they grew. Also, make sure new elements got the default value, not the value
  // we set for existing elements.

  { // vertices
    size_t origValCount = 0;
    for (Vertex e : mesh.vertices()) {
      EXPECT_TRUE(vData[e] == 17 || vData[e] == 42);
      if (vData[e] == 17) origValCount++;
    }
    EXPECT_EQ(origValCount, nVertexOrig);
  }

  { // halfedges
    size_t origValCount = 0;
    for (Halfedge e : mesh.halfedges()) {
      EXPECT_TRUE(heData[e] == 17 || heData[e] == 42);
      if (heData[e] == 17) origValCount++;
    }
    EXPECT_EQ(origValCount, nHalfedgeOrig);
  }

  { // corners
    size_t origValCount = 0;
    for (Corner e : mesh.corners()) {
      EXPECT_TRUE(cData[e] == 17 || cData[e] == 42);
      if (cData[e] == 17) origValCount++;
    }
    EXPECT_EQ(origValCount, nCornerOrig);
  }

  { // edges
    size_t origValCount = 0;
    for (Edge e : mesh.edges()) {
      EXPECT_TRUE(eData[e] == 17 || eData[e] == 42);
      if (eData[e] == 17) origValCount++;
    }
    EXPECT_EQ(origValCount, nEdgeOrig);
  }

  { // faces
    size_t origValCount = 0;
    for (Face e : mesh.faces()) {
      EXPECT_TRUE(fData[e] == 17 || fData[e] == 42);
      if (fData[e] == 17) origValCount++;
    }
    EXPECT_EQ(origValCount, nFaceOrig);
  }


  // Do a whole bunch of mesh operations, which should trigger several resizes
  for (int i = 0; i < 2; i++) {
    std::vector<Edge> origEdges;
    for (Edge e : mesh.edges()) {
      origEdges.push_back(e);
    }
    for (Edge e : origEdges) {
      mesh.splitEdgeTriangular(e);
    }
    mesh.validateConnectivity();
    for (Face f : mesh.faces()) {
      mesh.triangulate(f);
    }
  }

  // Check the same expansion invariants as above again
  { // vertices
    size_t origValCount = 0;
    for (Vertex e : mesh.vertices()) {
      EXPECT_TRUE(vData[e] == 17 || vData[e] == 42);
      if (vData[e] == 17) origValCount++;
    }
    EXPECT_EQ(origValCount, nVertexOrig);
  }

  { // halfedges
    size_t origValCount = 0;
    for (Halfedge e : mesh.halfedges()) {
      EXPECT_TRUE(heData[e] == 17 || heData[e] == 42);
      if (heData[e] == 17) origValCount++;
    }
    EXPECT_EQ(origValCount, nHalfedgeOrig);
  }

  { // corners
    size_t origValCount = 0;
    for (Corner e : mesh.corners()) {
      EXPECT_TRUE(cData[e] == 17 || cData[e] == 42);
      if (cData[e] == 17) origValCount++;
    }
    EXPECT_EQ(origValCount, nCornerOrig);
  }

  { // edges
    size_t origValCount = 0;
    for (Edge e : mesh.edges()) {
      EXPECT_TRUE(eData[e] == 17 || eData[e] == 42);
      if (eData[e] == 17) origValCount++;
    }
    EXPECT_EQ(origValCount, nEdgeOrig);
  }

  { // faces
    size_t origValCount = 0;
    for (Face e : mesh.faces()) {
      EXPECT_TRUE(fData[e] == 17 || fData[e] == 42);
      if (fData[e] == 17) origValCount++;
    }
    EXPECT_EQ(origValCount, nFaceOrig);
  }
}

TEST_F(HalfedgeMutationSuite, ContainerCompress) {

  for (const MeshAsset& a : {getAsset("bob_small.ply", true)}) {
    a.printThyName();

    // Create a container
    VertexData<int> values(*a.manifoldMesh, 7);

    // Remove a vertex
    a.manifoldMesh->removeVertex(a.manifoldMesh->vertex(12));

    // Iterate through and check values
    EXPECT_GT(values.size(), a.manifoldMesh->nVertices()); // buffer should be larger after an expansion
    for (Vertex v : a.manifoldMesh->vertices()) {
      EXPECT_EQ(values[v], 7);
    }

    // Compress
    a.manifoldMesh->compress();

    // Iterate through and check values
    EXPECT_EQ(values.size(), a.manifoldMesh->nVertices());
    for (Vertex v : a.manifoldMesh->vertices()) {
      EXPECT_EQ(values[v], 7);
    }
  }
}

// Test that edge containers get updated properly (it's a bit of a special case in the implicit twin implementation)
TEST_F(HalfedgeMutationSuite, ContainerCompressEdge) {

  for (const MeshAsset& a : {getAsset("bob_small.ply", true)}) {
    a.printThyName();

    // Create a container
    EdgeData<int> values(*a.manifoldMesh, 7);

    // Remove a vertex
    a.manifoldMesh->removeVertex(a.manifoldMesh->vertex(12));

    // Iterate through and check values
    EXPECT_GT(values.size(), a.manifoldMesh->nEdges());
    for (Edge e : a.manifoldMesh->edges()) {
      EXPECT_EQ(values[e], 7);
    }

    // Compress
    a.manifoldMesh->compress();

    // Iterate through and check values
    EXPECT_EQ(values.size(), a.manifoldMesh->nEdges());
    for (Edge e : a.manifoldMesh->edges()) {
      EXPECT_EQ(values[e], 7);
    }
  }
}

// do ALL the containers
TEST_F(HalfedgeMutationSuite, ContainerCompressAll) {

  for (const MeshAsset& a : {getAsset("bob_small.ply", true), getAsset("lego.ply", true)}) {
    a.printThyName();

    // Create a container
    VertexData<int> values_vertex(*a.manifoldMesh, 7);
    HalfedgeData<int> values_halfedge(*a.manifoldMesh, 7);
    EdgeData<int> values_edge(*a.manifoldMesh, 7);
    FaceData<int> values_face(*a.manifoldMesh, 7);
    BoundaryLoopData<int> values_bl(*a.manifoldMesh, 7);

    auto checkVertex = [&]() {
      //EXPECT_EQ(values_vertex.size(), a.manifoldMesh->nVertices());
      for (Vertex v : a.manifoldMesh->vertices()) {
        EXPECT_EQ(values_vertex[v], 7);
      }
    };
    auto checkHalfedge = [&]() {
      //EXPECT_EQ(values_halfedge.size(), a.manifoldMesh->nHalfedges());
      for (Halfedge he : a.manifoldMesh->halfedges()) {
        EXPECT_EQ(values_halfedge[he], 7);
      }
    };
    auto checkEdge = [&]() {
      //EXPECT_EQ(values_edge.size(), a.manifoldMesh->nEdges());
      for (Edge e : a.manifoldMesh->edges()) {
        EXPECT_EQ(values_edge[e], 7);
      }
    };
    auto checkFace = [&]() {
      //EXPECT_EQ(values_face.size(), a.manifoldMesh->nFaces());
      for (Face f : a.manifoldMesh->faces()) {
        EXPECT_EQ(values_face[f], 7);
      }
    };
    auto checkBoundaryLoop = [&]() {
<<<<<<< HEAD
      EXPECT_EQ(values_bl.size(), a.manifoldMesh->nBoundaryLoops());
=======
      //EXPECT_EQ(values_bl.size(), a.manifoldMesh->nBoundaryLoops());
>>>>>>> 8f8f337b
      for (BoundaryLoop bl : a.manifoldMesh->boundaryLoops()) {
        EXPECT_EQ(values_bl[bl], 7);
      }
    };

    // Remove a vertex
    a.manifoldMesh->removeVertex(a.manifoldMesh->vertex(144));

    checkVertex();
    checkHalfedge();
    checkEdge();
    checkFace();
    checkBoundaryLoop();


    // Compress
    a.manifoldMesh->compress();

    checkVertex();
    checkHalfedge();
    checkEdge();
    checkFace();
    checkBoundaryLoop();
  }
}

// =====================================================
// ========= Mutation helper tests
// =====================================================<|MERGE_RESOLUTION|>--- conflicted
+++ resolved
@@ -655,11 +655,7 @@
       }
     };
     auto checkBoundaryLoop = [&]() {
-<<<<<<< HEAD
-      EXPECT_EQ(values_bl.size(), a.manifoldMesh->nBoundaryLoops());
-=======
       //EXPECT_EQ(values_bl.size(), a.manifoldMesh->nBoundaryLoops());
->>>>>>> 8f8f337b
       for (BoundaryLoop bl : a.manifoldMesh->boundaryLoops()) {
         EXPECT_EQ(values_bl[bl], 7);
       }
